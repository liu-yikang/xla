# Parse local options first, and rewrite the sys.argv[].
# We need to do that before import "common", as otherwise we get an error for
# unrecognized arguments.
import argparse
import os
import sys

parser = argparse.ArgumentParser(add_help=False)
parser.add_argument('--replicated', action='store_true')
parser.add_argument('--long_test', action='store_true')
parser.add_argument('--max_diff_count', type=int, default=25)
FLAGS, leftovers = parser.parse_known_args()
sys.argv = [sys.argv[0]] + leftovers
# Setup import folders.
_XLA_FOLDER = os.path.dirname(os.path.dirname(os.path.abspath(sys.argv[0])))
sys.path.append(os.path.join(os.path.dirname(_XLA_FOLDER), 'test'))
sys.path.insert(0, _XLA_FOLDER)

# Normal imports section starts here.
import collections
from common_utils import TestCase, run_tests, iter_indices
import itertools
import numpy
import torch
import torch.nn as nn
import torch.nn.functional as F
import torch.optim as optim
import torch_xla
import torch_xla_py.data_parallel as dp
import torch_xla_py.model_comparator as mc
import torch_xla_py.parallel_loader as pl
import torch_xla_py.utils as xu
import torch_xla_py.xla_model as xm
import torchvision
import unittest

DeviceSupport = collections.namedtuple('DeviceSupport', ['num_devices'])


def _gen_tensor(*args, **kwargs):
  return torch.randn(*args, **kwargs)


def _gen_int_tensor(*args, **kwargs):
  return torch.randint(*args, **kwargs)


class Holder(object):
  pass


def _get_device_support(devname):
  devices = torch_xla._XLAC._xla_get_devices()
  num_devices = 0
  for device in devices:
    if re.match(devname + r':\d+$', device):
      num_devices += 1
  return DeviceSupport(num_devices=num_devices) if num_devices > 0 else None


def _support_replicated(devname, num_devices):
  devsup = _get_device_support(devname)
  if not devsup:
    return False
  return devsup.num_devices >= num_devices


def _random_inputs(shapes, num_replicas=1):
  random_tensors = []
  for _ in range(0, num_replicas):
    replica_inputs = []
    for shape in shapes:
      replica_inputs.append(_gen_tensor(*shape))
    random_tensors.append(tuple(replica_inputs))
  return tuple(random_tensors)


def _random_like(tensor_list):
  random_tensors = []
  for o in tensor_list:
    if o.dtype == torch.float32 or o.dtype == torch.float64:
      random_tensors += [_gen_tensor(*o.shape, dtype=o.dtype)]
    elif o.dtype == torch.int64:
      # TODO remove this, we shouldn't be needing to pass random_tensor for long types
      random_tensors += [torch.empty_like(o)]
    else:
      raise RuntimeError('Unsupported type: ', o.dtype)
  return random_tensors


def _zeros_like(tensor_list):
  zeros_tensors = []
  for o in tensor_list:
    if o.dtype == torch.float32 or o.dtype == torch.float64:
      zeros_tensors += [torch.zeros(*o.shape, dtype=o.dtype)]
    elif o.dtype == torch.int64:
      # TODO remove this, we shouldn't be needing to pass zeros_tensor for long types
      zeros_tensors += [torch.zeros_like(o)]
    else:
      raise RuntimeError('Unsupported type: ', o.dtype)
  return zeros_tensors


def _dump_differences(target, result, rtol=1e-5, atol=1e-3, max_diff_count=0):
  env = Holder()
  env.max_diff = 0.0
  env.max_rel = None
  env.max_index = None
  env.diff_count = 0

  def check_values(a, b, index):
    r = max(abs(a), abs(b)) * rtol
    diff = abs(a - b)
    if diff > max(r, atol):
      print('a={}\tb={}\tdiff={}\tindex={}'.format(a, b, diff, index))
      env.diff_count += 1
      if diff > env.max_diff:
        env.max_diff = diff
        env.max_rel = diff / max(abs(a), abs(b))
        env.max_index = index

  if isinstance(target, torch.Tensor):
    assert isinstance(result, torch.Tensor)
    assert target.size() == result.size()
    if target.dim() > 0:
      for i in iter_indices(target):
        check_values(target[i], result[i], i)
        if max_diff_count > 0 and env.diff_count >= max_diff_count:
          break
    else:
      check_values(target.item(), result.item(), 0)
  elif isinstance(target, (list, tuple)):
    assert isinstance(result, (list, tuple))
    assert len(target) == len(result)
    for i, v in enumerate(target):
      check_values(v, result[i], [i])
      if max_diff_count > 0 and env.diff_count >= max_diff_count:
        break
  elif isinstance(target, float):
    assert isinstance(result, float)
    check_values(target, result, [])
  if env.max_index is not None:
    print('\nmax_diff={}\tmax_rel={}\tindex={}'.format(env.max_diff,
                                                       env.max_rel,
                                                       env.max_index))


def _xla_run(model, input, device='TPU'):
  if isinstance(input, (tuple, list)):
    devices = ['{}:{}'.format(device, n) for n in range(0, len(input))]
    xla_model = xm.XlaModel(
        model,
        input[0],
        num_cores=len(input),
        devices=devices,
        full_conv_precision=True)
    output_xla = xla_model(*input)
    return xm.convert_to_tensors(output_xla)
  else:
    xla_model = xm.XlaModel(model, [input], full_conv_precision=True)
    output_xla = xla_model(input)
    return output_xla[0]


class XlaTestCase(TestCase):

  def assertEqualRel(self, out, expected, rel_err=1e-2, abs_err=1e-5):
    try:
      diff_tensor = (out - expected).abs()
      max_rel_err = torch.max(out.abs(), expected.abs()) * rel_err
      # Allow higher relative differences as long as we're still below the
      # absolute error.
      max_abs_err = torch.max(max_rel_err, torch.ones_like(out) * abs_err)
      super(XlaTestCase, self).assertEqual(diff_tensor.size(),
                                           max_abs_err.size())
      if torch.le(diff_tensor, max_abs_err).min().item() == 0:
        self.fail('Relative error higher than the maximum tolerance')
    except:
      _dump_differences(
          out,
          expected,
          rtol=rel_err,
          atol=abs_err,
          max_diff_count=FLAGS.max_diff_count)
      raise

  def assertEqualDbg(self, out, expected):
    try:
      super(XlaTestCase, self).assertEqual(out, expected)
    except:
      _dump_differences(
          out,
          expected,
          rtol=1e-8,
          atol=1e-8,
          max_diff_count=FLAGS.max_diff_count)
      raise

  def compareReplicated(self, model, inputs, xla_outputs):
    self.assertEqual(len(inputs), len(xla_outputs))
    for i, input in enumerate(inputs):
      expected = xu.as_list(model(*input))
      xla_output = xu.as_list(xla_outputs[i])
      self.assertEqual(len(expected), len(xla_output))
      for j, expected_tensor in enumerate(expected):
        self.assertEqualDbg(xla_output[j], expected_tensor)

  def compareModel(self, model, input, rel_err=0.05, abs_err=1e-4):
    xla_model = xm.XlaModel(model, [input], full_conv_precision=True)
    output_xla = xla_model(input)
    output = model(input)
    self.assertEqualRel(
        output,
        xm.convert_to_tensors(output_xla)[0],
        rel_err=rel_err,
        abs_err=abs_err)
    grad_output = _gen_tensor(*output.shape)  # random gradients
    grad_output.grad = grad_output.data
    output.backward(grad_output)
    xla_model.backward([grad_output])
    xla_updated_params = [p.grad.to_tensor() for p in xla_model.parameters()[0]]
    updated_params = [p.grad for p in model.parameters()]
    self.assertEqual(len(xla_updated_params), len(updated_params))
    for i in range(0, len(updated_params)):
      self.assertEqualRel(
          xla_updated_params[i],
          updated_params[i],
          rel_err=rel_err,
          abs_err=abs_err)


class TestParallelLoader(XlaTestCase):

  def test(self):
    devices = xm.get_xla_supported_devices()
    A = 3.11
    B = 4.09
    batch_size = 128 * len(devices)
    gen = xu.FnDataGenerator(
        lambda x: x * A + B, batch_size, _gen_tensor, dims=[8], count=10)
    para_loader = pl.ParallelLoader(gen, batch_size, devices)
    for x, (data, target) in para_loader:
      for device in devices:
        dx = para_loader.to(data, device)
        self.assertEqual(dx.device, torch.device(device))


class TestAtenTensorTo(XlaTestCase):

  def test(self):
    devices = xm.get_xla_supported_devices()
    for device in reversed(devices):
      t = _gen_tensor(8, 12)
      tto = t.to(device=torch.device(device))
      self.assertEqual(tto.device, torch.device(device))
    t = _gen_tensor(8, 12).to(device=torch.device(devices[0]))
    for device in devices[1:]:
      tto = t.to(device=torch.device(device))
      self.assertEqual(tto.device, torch.device(device))
    for i in range(0, len(devices) - 1):
      dev0 = devices[i]
      dev1 = devices[i + 1]
      t0 = torch.zeros(4, 4, device=torch.device(dev0))
      t1 = t0.to(device=torch.device(dev1))
      t0 = t0 + torch.ones_like(t0, device=torch.device(dev0))
      t1 = t1 + torch.ones_like(t1, device=torch.device(dev1))
      self.assertEqual(t0.cpu(), t1.cpu())


class TestMulAdd(XlaTestCase):

  def test(self):

    class XlaMulAdd(nn.Module):

      def forward(self, x, y):
        return x * y + y

    x = torch.rand(3, 5)
    y = torch.rand(3, 5)
    model = XlaMulAdd()
    traced_model = torch.jit.trace(model, (x, y))
    xla_model = torch_xla._XLAC.XlaModule(traced_model)
    inputs_xla = [torch_xla._XLAC.XLATensor(x), torch_xla._XLAC.XLATensor(y)]
    output_xla = xla_model((tuple(inputs_xla)))
    expected = model(x, y)
    self.assertEqualDbg(output_xla[0][0].to_tensor().data, expected.data)


class TestRelu(XlaTestCase):

  def test(self):

    class XlaRelu(nn.Module):

      def forward(self, x):
        return F.relu(x)

    x = _gen_tensor(2, 1, 4, 6)
    model = XlaRelu()
    out = _xla_run(model, x)
    expected = model(x)
    self.assertEqualDbg(out.data, expected.data)


class TestThreshold(XlaTestCase):

  def test(self):

    class XlaThreshold(nn.Module):

      def __init__(self):
        super(XlaThreshold, self).__init__()
        self.threshold = nn.Threshold(0.4, 20)

      def forward(self, x):
        return self.threshold(x)

    x = torch.rand(4, 2)
    model = XlaThreshold()
    out = _xla_run(model, x)
    expected = model(x)
    self.assertEqualDbg(out.data, expected.data)


class TestTranspose(XlaTestCase):

  def test(self):

    class XlaTranspose(nn.Module):

      def forward(self, x):
        return torch.t(x)

    x = torch.rand(2, 3)
    model = XlaTranspose()
    out = _xla_run(model, x)
    expected = model(x)
    self.assertEqualDbg(out.data, expected.data)


class TestView(XlaTestCase):

  def test(self):

    class XlaView(nn.Module):

      def forward(self, x):
        return x.view(-1, 16)

    x = torch.rand(4, 8)
    model = XlaView()
    out = _xla_run(model, x)
    expected = model(x)
    self.assertEqualDbg(out.data, expected.data)


class TestStack(XlaTestCase):

  def test(self):

    class XlaStack(nn.Module):

      def __init__(self, dim):
        super(XlaStack, self).__init__()
        self.dim = dim

      def forward(self, x, y):
        return torch.stack((x, y), self.dim)

    x = torch.rand(2, 5)
    y = torch.rand(2, 5)
    for dim in [0, 1]:
      model = XlaStack(dim)
      traced_model = torch.jit.trace(model, (x, y))
      xla_model = torch_xla._XLAC.XlaModule(traced_model, differentiate=False)
      inputs_xla = [torch_xla._XLAC.XLATensor(x), torch_xla._XLAC.XLATensor(y)]
      output_xla = xla_model((tuple(inputs_xla)))
      expected = model(x, y)
      self.assertEqualDbg(output_xla[0][0].to_tensor().data, expected.data)


class TestExpand(XlaTestCase):

  def test(self):

    class XlaExpand(nn.Module):

      def forward(self, x):
        return x.expand(2, 5)

    x = torch.rand(5)
    model = XlaExpand()
    out = _xla_run(model, x)
    expected = model(x)
    self.assertEqualDbg(out.data, expected.data)


class TestLinear(XlaTestCase):

  def test(self):

    class XlaLinear(nn.Module):

      def __init__(self):
        super(XlaLinear, self).__init__()
        self.linear = nn.Linear(2, 5)

      def forward(self, x):
        return self.linear(x)

    x = torch.rand(4, 2)
    model = XlaLinear()
    out = _xla_run(model, x)
    expected = model(x)
    self.assertEqualDbg(out.data, expected.data)


class TestNonContiguousTensor(XlaTestCase):

  def test(self):

    class XlaPlusSelf(nn.Module):

      def forward(self, x):
        return x + x

    x = torch.rand(3, 7)
    model = XlaPlusSelf()
    out = _xla_run(model, x)
    expected = model(x)
    self.assertEqualDbg(out.data, expected.data)
    out_t = _xla_run(model, x.t())
    expected_t = model(x.t())
    self.assertEqualDbg(out_t.data, expected_t.data)
    self.assertEqualDbg(out_t.data, out.t().data)


class TestConstantTensor(XlaTestCase):

  def test(self):
    x = torch.rand(2, 2)
    y = torch.rand(2, 2)

    class XplusY(nn.Module):

      def forward(self, a):
        return a + y

    class XmulY(nn.Module):

      def forward(self, a):
        return a * y

    model = XplusY()
    out = _xla_run(model, x)
    expected = model(x)
    self.assertEqualDbg(out.data, expected.data)

    model = XmulY()
    out = _xla_run(model, x)
    expected = model(x)
    self.assertEqualDbg(out.data, expected.data)


class TestConv(XlaTestCase):

  def test(self):

    class XlaConv(nn.Module):

      def __init__(self, stride, padding, bias):
        super(XlaConv, self).__init__()
        self.conv = nn.Conv2d(
            10, 100, 5, stride=stride, padding=padding, bias=bias)

      def forward(self, x):
        return self.conv(x)

    for stride in range(1, 4):
      for padding in range(0, 3):
        for bias in [True, False]:
          x = _gen_tensor(32, 10, 28, 28)
          model = XlaConv(stride, padding, bias)
          out = _xla_run(model, x)
          expected = model(x)
          self.assertEqualRel(out.data, expected.data)


class TestMaxPool(XlaTestCase):

  def test(self):

    class XlaMaxPool(nn.Module):

      def __init__(self, stride, padding):
        super(XlaMaxPool, self).__init__()
        self.stride = stride
        self.padding = padding

      def forward(self, x):
        return F.max_pool2d(x, 3, stride=self.stride, padding=self.padding)

    x = torch.rand(1, 64, 112, 112)
    for stride in [None, 2]:
      for padding in [0, 1]:
        model = XlaMaxPool(stride, padding)
        out = _xla_run(model, x)
        expected = model(x)
        self.assertEqualDbg(out.data, expected.data)


class TestAvgPool(XlaTestCase):

  def test(self):

    class XlaAvgPool(nn.Module):

      def __init__(self, stride, padding, count_include_pad):
        super(XlaAvgPool, self).__init__()
        self.stride = stride
        self.padding = padding
        self.count_include_pad = count_include_pad

      def forward(self, x):
        return F.avg_pool2d(x, 2, self.stride, self.padding, False,
                            self.count_include_pad)

    x = torch.rand(1, 1, 3, 3)
    for stride in [1, 2, None]:
      for padding in [0, 1]:
        for count_include_pad in [False, True]:
          model = XlaAvgPool(stride, padding, count_include_pad)
          out = _xla_run(model, x)
          expected = model(x)
          self.assertEqualDbg(out.data, expected.data)


class TestLogSoftmax(XlaTestCase):

  def test(self):

    class XlaLogSoftmax(nn.Module):

      def __init__(self, dim):
        super(XlaLogSoftmax, self).__init__()
        self.dim = dim

      def forward(self, x):
        return F.log_softmax(x, self.dim)

    x = torch.rand(5, 3, 4, 2)
    for dim in range(0, x.dim()):
      model = XlaLogSoftmax(dim)
      out = _xla_run(model, x)
      expected = model(x)
      self.assertEqualRel(out.data, expected.data, rel_err=1e-4, abs_err=1)


class TestBatchNorm(XlaTestCase):

  def test(self):

    class XlaBatchNorm(nn.Module):

      def __init__(self, training):
        super(XlaBatchNorm, self).__init__()
        if training:
          self.bn = nn.BatchNorm2d(3)
        else:
          self.bn = nn.BatchNorm2d(3, track_running_stats=False)

      def forward(self, x):
        return self.bn(x)

    x = torch.rand(14, 3, 5, 7)
    model = XlaBatchNorm(True)
    out = _xla_run(model, x)
    expected = model(x)
    self.assertEqualDbg(out.data, expected.data)


class XlaMNIST(nn.Module):

  def __init__(self):
    super(XlaMNIST, self).__init__()
    self.conv1 = nn.Conv2d(1, 10, kernel_size=5)
    self.conv2 = nn.Conv2d(10, 20, kernel_size=5)
    self.fc1 = nn.Linear(320, 50)
    self.fc2 = nn.Linear(50, 10)

  def forward(self, x):
    x = F.relu(F.max_pool2d(self.conv1(x), 2))
    x = F.relu(F.max_pool2d(self.conv2(x), 2))
    x = x.view(-1, 320)
    x = F.relu(self.fc1(x))
    x = self.fc2(x)
    return F.log_softmax(x, dim=1)


class TestMNIST(XlaTestCase):

  def test(self):
    batch_size = 32
    x = _gen_tensor(batch_size, 1, 28, 28)
    model = XlaMNIST()
    self.compareModel(model, x)


class TestParallelTensorMNIST(XlaTestCase):

  def test(self):
    devices = xm.get_xla_supported_devices()
    batch_size = xu.getenv_as('BATCH_SIZE', int, defval=8)
    sample_count = xu.getenv_as('SAMPLE_COUNT', int, defval=10)
    train_loader = xu.SampleGenerator(
        data=torch.zeros(batch_size, 1, 28, 28),
        target=torch.zeros(batch_size, dtype=torch.int64),
        sample_count=sample_count * len(devices))

    def loop_fn(model, loader):
      loss_fn = nn.NLLLoss()
      optimizer = optim.SGD(model.parameters(), lr=0.01, momentum=0.5)

      for x, (data, target) in loader:
        with xu.TimedScope(msg='Training loop: ', printfn=None):
          optimizer.zero_grad()
          output = xu.timed(lambda: model(data), msg='Model: ', printfn=None)
          loss = xu.timed(
              lambda: loss_fn(output, target), msg='Loss: ', printfn=None)
          xu.timed(loss.backward, msg='LossBkw: ', printfn=None)
          xu.timed(
              lambda: xm.optimizer_step(optimizer), msg='Step: ', printfn=None)
          self.assertLess(loss.cpu().item(), 3.0)

    model_parallel = dp.DataParallel(
        XlaMNIST, train_loader, loop_fn, device_ids=devices)
    model_parallel()
    if xu.getenv_as('METRICS_DEBUG', bool, defval=False):
      print(torch_xla._XLAC._xla_metrics_report())


class TestParallelTensorResnet18(XlaTestCase):

  def test(self):
    devices = xm.get_xla_supported_devices()
    batch_size = xu.getenv_as('BATCH_SIZE', int, defval=4)
    sample_count = xu.getenv_as('SAMPLE_COUNT', int, defval=10)
    train_loader = xu.SampleGenerator(
        data=torch.zeros(batch_size, 3, 224, 224),
        target=torch.zeros(batch_size, dtype=torch.int64),
        sample_count=sample_count * len(devices))

    def loop_fn(model, loader):
      loss_fn = nn.NLLLoss()
      optimizer = optim.SGD(model.parameters(), lr=0.01, momentum=0.5)

      for x, (data, target) in loader:
        with xu.TimedScope(msg='Training loop: ', printfn=None):
          optimizer.zero_grad()
          output = xu.timed(lambda: model(data), msg='Model: ', printfn=None)
          loss = xu.timed(
              lambda: loss_fn(output, target), msg='Loss: ', printfn=None)
          xu.timed(loss.backward, msg='LossBkw: ', printfn=None)
          xu.timed(
              lambda: xm.optimizer_step(optimizer), msg='Step: ', printfn=None)
          self.assertLess(loss.cpu().item(), 3.0)

    model_parallel = dp.DataParallel(
        torchvision.models.resnet18, train_loader, loop_fn, device_ids=devices)
    model_parallel()
    if xu.getenv_as('METRICS_DEBUG', bool, defval=False):
      print(torch_xla._XLAC._xla_metrics_report())


class AxPlusB(nn.Module):

  def __init__(self, dims=None):
    super(AxPlusB, self).__init__()
    self.ones = torch.ones(*dims)
    self.a = nn.Parameter(_gen_tensor(1, 1))
    self.b = nn.Parameter(_gen_tensor(1, 1))

  def forward(self, x):
    return x.mm(self.a) + self.ones.mm(self.b)


class SquareLoss(nn.Module):

  def __init__(self):
    super(SquareLoss, self).__init__()

  def forward(self, x, y):
    x.requires_grad = True
    y.requires_grad = True
    diff = x - y
    loss = diff.t().mm(diff)[0][0]
    return loss / x.size()[0]


class TestAxPlusB(XlaTestCase):

  def test(self):
    A = 3.11
    B = 4.09
    model = AxPlusB(dims=(1, 1))
    xla_model = xm.XlaModel(model, [_gen_tensor(1, 1)])
    optimizer = optim.SGD(xla_model.parameters_list(), lr=0.1, momentum=0.5)
    square_loss = SquareLoss()
    loss = None
    for _ in range(0, 100):
      optimizer.zero_grad()
      x = _gen_tensor(1, 1)
      target = x * A + B
      y = xla_model(x)
      loss = square_loss(y[0], target)
      loss.backward()
      xla_model.backward(y)
      optimizer.step()
    self.assertEqualRel(loss.sum(), torch.tensor(0.0))


class TestAxPlusBGen(XlaTestCase):

  def test(self):
    A = 3.11
    B = 4.09
    batch_size = 128
    gen = xu.FnDataGenerator(
        lambda x: x * A + B, batch_size, _gen_tensor, count=100)
    model = AxPlusB(dims=(batch_size, 1))
    xla_model = xm.XlaModel(model, [_gen_tensor(batch_size, 1)])
    optimizer = optim.SGD(xla_model.parameters_list(), lr=0.1, momentum=0.5)
    square_loss = SquareLoss()
    loss = None
    for x, target in gen:
      optimizer.zero_grad()
      y = xla_model(x)
      loss = square_loss(y[0], target)
      loss.backward()
      xla_model.backward(y)
      optimizer.step()
    self.assertEqualRel(loss.sum(), torch.tensor(0.0))


class TestAxPlusBGenXla(XlaTestCase):

  def test(self):
    batch_size = 128
    scaler = torch.Tensor([[1.0 / batch_size]])

    def loss_fn(x, y):
      diff = x - y
      sloss = diff.t().mm(diff)
      return sloss.mm(scaler)

    A = 3.11
    B = 4.09
    gen = xu.FnDataGenerator(
        lambda x: x * A + B, batch_size, _gen_tensor, count=100)
    model = AxPlusB(dims=(batch_size, 1))
    xla_model = xm.XlaModel(
        model, [_gen_tensor(batch_size, 1)],
        target=_gen_tensor(batch_size, 1),
        loss_fn=loss_fn,
        num_cores=1,
        devices=[':0'])
    optimizer = optim.SGD(xla_model.parameters_list(), lr=0.1, momentum=0.5)
    xla_model.train(gen, optimizer, batch_size, log_fn=None)

    def eval_fn(output, target):
      mloss = (output - target) * (output - target)
      error = torch.ones_like(mloss) * 1e-5
      count = torch.le(mloss, error).sum()
      return mloss.mean().item(), count.item()

    gen = xu.FnDataGenerator(lambda x: x * A + B, batch_size, _gen_tensor)
    accuracy = xla_model.test(gen, eval_fn, batch_size, log_fn=None)
    self.assertEqual(accuracy, 100.0)


class TestCompareAxPlusB(XlaTestCase):

  def test(self):
    batch_size = 128
    model = AxPlusB(dims=(batch_size, 1))
    x = _gen_tensor(batch_size, 1)
    self.compareModel(model, x)


class TestSum(XlaTestCase):

  def test(self):

    class XlaSum(nn.Module):

      def __init__(self, dim):
        super(XlaSum, self).__init__()
        self.dim = dim

      def forward(self, x):
        return x.sum(dim=self.dim)

    x = _gen_tensor(2, 3, 4, 6)
    for dim in range(0, x.dim()):
      model = XlaSum(dim)
      out = _xla_run(model, x)
      expected = model(x)
      self.assertEqualDbg(out.data, expected.data)


class XlaNllLoss(nn.Module):

  def __init__(self):
    super(XlaNllLoss, self).__init__()
    self.nll_loss = nn.NLLLoss()

  def forward(self, x, labels):
    return self.nll_loss(x, labels)


class TestNllLoss(TestCase):

  def test(self):
    input = _gen_tensor(3, 5, requires_grad=True)
    target = torch.empty(3, dtype=torch.long).random_(5)
    model = XlaNllLoss()
    traced_model = torch.jit.trace(model, (input, target))
    xla_model = torch_xla._XLAC.XlaModule(traced_model)
    xla_inputs = [
        torch_xla._XLAC.XLATensor(input),
        torch_xla._XLAC.XLATensor(target)
    ]
    output_xla = xla_model((tuple(xla_inputs)))
    expected = model(input, target)
    self.assertEqual(output_xla[0][0].to_tensor().data, expected.data)


class TestLongGraphChain(XlaTestCase):

  def test(self):
    orig_x = torch.Tensor([[1, 2], [3, 4]])
    orig_y = torch.Tensor([[0.1, 0.2], [0.3, 0.4]])
    x = orig_x
    y = orig_y
    xla_x = torch_xla._XLAC.XLATensor(orig_x)
    xla_y = torch_xla._XLAC.XLATensor(orig_y)
    for i in range(0, 10000):
      x = x + 2 * y
      xla_x = xla_x.add(2, xla_y)
    self.assertEqualRel(x, xla_x.to_tensor(), rel_err=1e-3, abs_err=5)


<<<<<<< HEAD
class TestGradients(XlaTestCase):

  def checkGrad(self,
                model,
                inputs,
                grad_outputs='random',
                xla=True,
                rel_err=1e-2,
                abs_err=1e-5):
    # Trace and symbolically differentiate
    traced_model = torch.jit.trace(model, *inputs)
    fwd = traced_model._get_method('forward')
    xm.forward_passes(fwd.graph)

    inputs_params = inputs + list(model.parameters())
    inputs_params_buffers = inputs + list(fwd.initial_ivalues())

    gradient = torch._C._jit_differentiate(fwd.graph)
    xm.forward_passes(gradient.f)
    xm.backward_passes(gradient.df)

    ##############################################################
    # Run forward and backwarg graphs via jit interpreter
    exec_f = torch._C.GraphExecutor(gradient.f, False)
    exec_df = torch._C.GraphExecutor(gradient.df, False)

    # forward function
    raw_outputs = exec_f(*inputs_params_buffers)
    raw_outputs = xu.as_list(raw_outputs)
    intermediate_outputs = [
        raw_output for raw_output in raw_outputs[gradient.f_real_outputs:]
        if isinstance(raw_output, torch.Tensor)
    ]
    outputs = raw_outputs[:gradient.f_real_outputs]

    if grad_outputs == 'random':
      grad_outputs = _random_like(outputs) + _zeros_like(intermediate_outputs)

    raw_grad_outputs = []
    raw_grad_outputs += grad_outputs
    raw_grad_outputs += [
        inputs_params_buffers[i] for i in gradient.df_input_captured_inputs
    ]
    raw_grad_outputs += [
        raw_outputs[i] for i in gradient.df_input_captured_outputs
    ]

    grad_inputs = exec_df(*raw_grad_outputs)
    grad_inputs = xu.as_list(grad_inputs)

    ##############################################################
    # backward with XLA
    if xla:
      xla_model = torch_xla._XLAC.XlaModule(traced_model)
      inputs_xla = [torch_xla._XLAC.XLATensor(input) for input in inputs]
      xla_model((tuple(inputs_xla)))
      grads_output_xla = [
          torch_xla._XLAC.XLATensor(grad_output)
          for grad_output in grad_outputs[:gradient.f_real_outputs]
      ]
      xla_model.backward((tuple(grads_output_xla)))
      grad_inputs_xla = [input_xla.grad.to_tensor() for input_xla in inputs_xla]
      grad_inputs_xla.extend(
          [p.grad.to_tensor() for p in xla_model.parameters()[0]])
    ##############################################################
    # forward + backward with regular autograd / torch
    outputs_gt = model(*inputs)
    outputs_gt = xu.as_list(outputs_gt)
    grad_inputs_gt = torch.autograd.grad(
        outputs_gt, inputs_params, grad_outputs, only_inputs=True)
    for out_jit, out_autograd in zip(outputs, outputs_gt):
      self.assertEqualRel(
          out_jit, out_autograd, rel_err=rel_err, abs_err=abs_err)

    for grad_input_jit, grad_input_autograd in zip(grad_inputs, grad_inputs_gt):
      self.assertEqualRel(
          grad_input_jit, grad_input_autograd, rel_err=rel_err, abs_err=abs_err)

    # TODO: test buffers as well (running_mean, etc.)
    if xla:
      for i, (grad_input_jit,
              grad_input_xla) in enumerate(zip(grad_inputs, grad_inputs_xla)):
        self.assertEqualRel(grad_input_jit, grad_input_xla, rel_err, abs_err)

  def test_avgpool(self):

    class AvgPoolGrad(nn.Module):

      def __init__(self, stride, padding, count_include_pad):
        super(AvgPoolGrad, self).__init__()
        self.stride = stride
        self.padding = padding
        self.count_include_pad = count_include_pad

      def forward(self, x):
        return F.avg_pool2d(x, 2, self.stride, self.padding, False,
                            self.count_include_pad)

    for stride in [1, 2]:
      for padding in [0, 1]:
        for count_include_pad in [False, True]:
          model = AvgPoolGrad(stride, padding, count_include_pad)
          inputs = [_gen_tensor(4, 1, 28, 28, requires_grad=True)]
          self.checkGrad(model, inputs, xla=True)

  def test_adaptive_avgpool(self):

    class AdaptiveAvgPoolGrad(nn.Module):

      def __init__(self, output_size):
        super(AdaptiveAvgPoolGrad, self).__init__()
        self.output_size = output_size

      def forward(self, x):
        return F.adaptive_avg_pool2d(x, self.output_size)

    model = AdaptiveAvgPoolGrad((2, 3))
    for scale in [1, 2]:
      inputs = [_gen_tensor(10, 3, 2 * scale, 3 * scale, requires_grad=True)]
      self.checkGrad(model, inputs, xla=True)

  def test_threshold(self):

    class ThresholdPoolGrad(nn.Module):

      def __init__(self):
        super(ThresholdPoolGrad, self).__init__()
        self.threshold = nn.Threshold(0.4, 20)

      def forward(self, x):
        return self.threshold(x)

    model = ThresholdPoolGrad()
    inputs = [_gen_tensor(4, 2, requires_grad=True)]
    self.checkGrad(model, inputs, xla=True)

  def test_maxpool(self):

    class MaxPoolGrad(nn.Module):

      def forward(self, x):
        return F.max_pool2d(x, 2)

    model = MaxPoolGrad()
    inputs = [_gen_tensor(4, 1, 28, 28, requires_grad=True)]
    self.checkGrad(model, inputs, xla=True)

  def test_tanh(self):

    class TanhGrad(nn.Module):

      def forward(self, x):
        return torch.tanh(x)

    model = TanhGrad()
    inputs = [_gen_tensor(4, 2, requires_grad=True)]
    self.checkGrad(model, inputs, xla=True)

  def test_sigmoid(self):

    class SigmoidGrad(nn.Module):

      def forward(self, x):
        return torch.sigmoid(x)

    model = SigmoidGrad()
    inputs = [_gen_tensor(4, 2, requires_grad=True)]
    self.checkGrad(model, inputs, xla=True, rel_err=1e-2, abs_err=1e-2)

  @unittest.skip(
      'differentiation of prim::ListUnpack is not supported, or it is missing '
      'necessary type information')
  def test_chunk(self):

    class ChunkGrad(nn.Module):

      def forward(self, x):
        return x.chunk(2, 1)

    model = ChunkGrad()
    inputs = [_gen_tensor(4, 4, requires_grad=True)]
    self.checkGrad(model, inputs, xla=True)

  @unittest.skip('bool value of Tensor with more than one value is ambiguous')
  def test_lstm_cell(self):

    class LSTMCellGrad(nn.Module):

      def __init__(self):
        super(LSTMCellGrad, self).__init__()
        self.i2h = nn.Linear(3, 8)
        self.h2h = nn.Linear(2, 8)

      def forward(self, x, hx, cx):
        gates = self.i2h(x) + self.h2h(hx)

        ingate, forgetgate, cellgate, outgate = gates.chunk(4, 1)
        ingate = torch.sigmoid(ingate)
        forgetgate = torch.sigmoid(forgetgate)
        cellgate = torch.tanh(cellgate)
        outgate = torch.sigmoid(outgate)

        cy = (forgetgate * cx) + (ingate * cellgate)
        hy = outgate * torch.tanh(cy)
        return hy, cy

    model = LSTMCellGrad()
    inputs = [
        _gen_tensor(4, 3, requires_grad=True),
        _gen_tensor(4, 2, requires_grad=True),
        _gen_tensor(4, 2, requires_grad=True)
    ]
    self.checkGrad(model, inputs, xla=True)

  def test_conv2d(self):
    if FLAGS.long_test:
      config = [
          [1, 7, 15, 32],  # ichans
          [1, 4, 21, 32],  # ochans
          [1, 2, 3, 5],  # size
          [1, 2],  # stride
          [0, 1],  # padding
          [True, False],  # bias
      ]
    else:
      config = [
          [1, 5],  # ichans
          [1, 4],  # ochans
          [1, 3],  # size
          [1],  # stride
          [0],  # padding
          [False],  # bias
      ]
    for ichans, ochans, size, stride, padding, bias in (
        itertools.product(*config)):
      # TODO: dilation, groups, transpose
      model = nn.Conv2d(ichans, ochans, size, stride, padding, bias=bias)
      inputs = [_gen_tensor(4, ichans, 28, 28, requires_grad=True)]
      self.checkGrad(model, inputs, xla=True, abs_err=1e-3)

  def test_batchnorm2d(self):
    for chans in [1, 15, 32]:
      for eps in [1e-5, 1e-3, 1e-2]:
        # TODO: momentum, training, affine
        model = nn.BatchNorm2d(chans, eps=eps)
        inputs = [_gen_tensor(4, chans, 28, 28, requires_grad=True)]
        self.checkGrad(model, inputs, xla=True)

  def test_logsoftmax(self):
    for dim in [0, 1]:  # todo test 3d as well
      for batch in [1, 3, 4]:

        class LSMGrad(nn.Module):

          def forward(self, x):
            return F.log_softmax(x, dim)

        model = LSMGrad()
        inputs = [_gen_tensor(batch, 9, requires_grad=True)]
        self.checkGrad(model, inputs, xla=True)

  def test_nll_loss(self):
    input = _gen_tensor(3, 5, requires_grad=True)
    target = torch.empty(3, dtype=torch.long).random_(5)
    model = XlaNllLoss()
    traced_model = torch.jit.trace(model, (input, target))
    xla_model = torch_xla._XLAC.XlaModule(traced_model)
    xla_inputs = [
        torch_xla._XLAC.XLATensor(input),
        torch_xla._XLAC.XLATensor(target)
    ]
    output_xla = xla_model((tuple(xla_inputs)))
    xla_model.backward(*output_xla)
    output = model(input, target)
    output.backward()
    self.assertEqual(input.grad.data, xla_inputs[0].grad.data.to_tensor())

  def test_mnist(self):
    model = XlaMNIST()
    inputs = [_gen_tensor(4, 1, 28, 28, requires_grad=True)]
    self.checkGrad(model, inputs, xla=True)

  @unittest.skip('Disable until we figure out the precision issue')
  def test_resnet(self):
    model = torchvision.models.resnet18()
    inputs = [_gen_tensor(4, 3, 224, 224, requires_grad=True)]
    self.checkGrad(model, inputs, xla=False)


=======
>>>>>>> 1f4006bb
class TestOptimizer(XlaTestCase):

  def test_inplace_add_mul(self):
    orig_x = torch.Tensor([[1, 2, 3], [4, 5, 6]])
    orig_y = torch.Tensor([[0.1, 0.2, 0.3], [0.4, 0.5, 0.6]])
    x = orig_x
    y = orig_y
    xla_x = torch_xla._XLAC.XLATensor(orig_x)
    xla_y = torch_xla._XLAC.XLATensor(orig_y)
    self.assertEqualDbg(
        x.add_(2, y).mul_(y),
        xla_x.add_(2, xla_y).mul_(xla_y).to_tensor())
    self.assertEqualDbg(
        x.add_(y).mul_(y),
        xla_x.add_(xla_y).mul_(xla_y).to_tensor())

  def test_add_mul(self):
    orig_x = torch.Tensor([[1, 2], [3, 4]])
    orig_y = torch.Tensor([[0.1, 0.2], [0.3, 0.4]])
    x = orig_x
    y = orig_y
    xla_x = torch_xla._XLAC.XLATensor(orig_x)
    xla_y = torch_xla._XLAC.XLATensor(orig_y)
    xla_ones = torch_xla._XLAC.XLATensor(torch.ones_like(x))
    self.assertEqualDbg(x + 3 * y, xla_x.add(3, xla_y).to_tensor())
    self.assertEqualDbg(x * y, xla_x.mul(xla_y).to_tensor())
    z = (x + 9) * (y + 3)
    xla_z = xla_x.add(9, xla_ones).mul(xla_y.add(3, xla_ones))
    self.assertEqualDbg(z, xla_z.to_tensor())
    self.assertEqualDbg(x + y, (xla_x + xla_y).to_tensor())
    self.assertEqualDbg(x * y, (xla_x * xla_y).to_tensor())
    self.assertEqualDbg(x * 11.0, (xla_x * 11.0).to_tensor())
    self.assertEqualDbg(x / 3.11, (xla_x / 3.11).to_tensor())
    self.assertEqualDbg(y / x, (xla_y / xla_x).to_tensor())

  def checkSgd(self, lr, momentum, weight_decay, nsteps, do_zero_grad):
    input = _gen_tensor(4, 4, requires_grad=True)
    model = nn.Linear(4, 20)
    traced_model = torch.jit.trace(model, input)
    xla_model = torch_xla._XLAC.XlaModule(traced_model)
    input_xla = [torch_xla._XLAC.XLATensor(input)]
    xla_model((tuple(input_xla)))
    xla_optimizer = optim.SGD(
        xla_model.parameters()[0],
        lr=lr,
        momentum=momentum,
        weight_decay=weight_decay)
    optimizer = optim.SGD(
        model.parameters(), lr=lr, momentum=momentum, weight_decay=weight_decay)
    output = model(input)
    grad_output = _gen_tensor(*output.shape)  # random gradients
    grad_output_xla = [torch_xla._XLAC.XLATensor(grad_output)]
    output.backward(grad_output)
    xla_model.backward((tuple(grad_output_xla)))
    if do_zero_grad:
      optimizer.zero_grad()
      xla_optimizer.zero_grad()
    for _ in range(0, nsteps):
      xla_optimizer.step()
      optimizer.step()
      xla_updated_params = [
          p.to_tensor().data for p in xla_model.parameters()[0]
      ]
      updated_params = [p.data for p in model.parameters()]
      for i in range(0, len(updated_params)):
        self.assertEqualRel(xla_updated_params[i], updated_params[i])

  def test_sgd(self):
    for weight_decay in [0, 5e-4]:
      self.checkSgd(
          lr=0.1,
          momentum=0,
          weight_decay=weight_decay,
          nsteps=1,
          do_zero_grad=True)
      self.checkSgd(
          lr=0.1,
          momentum=0,
          weight_decay=weight_decay,
          nsteps=2,
          do_zero_grad=False)
      self.checkSgd(
          lr=0.1,
          momentum=0.5,
          weight_decay=weight_decay,
          nsteps=1,
          do_zero_grad=True)
      self.checkSgd(
          lr=0.1,
          momentum=0.5,
          weight_decay=weight_decay,
          nsteps=2,
          do_zero_grad=False)


# Disabled always for now.
@unittest.skipIf(not (FLAGS.replicated and _support_replicated('TPU', 8)),
                 'Replicated (8) TPU only')
class TestReplicatedSum(XlaTestCase):

  def test(self):

    class XlaSum(nn.Module):

      def forward(self, x, y):
        return x + y

    model = XlaSum()
    for num_replicas in [2, 3, 4, 5, 6, 7, 8]:
      inputs = _random_inputs(((3, 3), (3, 3)), num_replicas=num_replicas)
      out = _xla_run(model, inputs)
      self.compareReplicated(model, inputs, out)


class TestSelect(XlaTestCase):

  def test_get_xla_tensor(self):
    x = _gen_tensor(14, 24, 8, device=xm.xla_device())
    t = x.data.cpu()
    sx = x.select(1, 12)
    tx = t.select(1, 12)
    self.assertEqual(tx, sx.data.cpu())


class TestXLATensor(XlaTestCase):

  def test_size(self):
    x = _gen_tensor(2, 1, 4, 6)
    xt_x = torch_xla._XLAC.XLATensor(x)
    rank = x.dim()
    for dim in range(-rank, rank):
      self.assertEqual(x.size(dim), xt_x.size(dim))

  def test_relu(self):
    x = _gen_tensor(2, 1, 4, 6)
    xt_x = torch_xla._XLAC.XLATensor(x)
    expected = F.relu(x)
    out = torch_xla._XLAC.relu(xt_x).to_tensor()
    self.assertEqualDbg(out.data, expected.data)

  def test_threshold(self):
    x = _gen_tensor(2, 1, 4, 6)
    xt_x = torch_xla._XLAC.XLATensor(x)
    threshold = 0.4
    value = 20
    expected = F.threshold(x, threshold, value)
    out = torch_xla._XLAC.threshold(xt_x, threshold, value).to_tensor()
    self.assertEqualDbg(out.data, expected.data)

  def test_conv2d(self):
    in_channels = 3
    out_channels = 7
    kernel_size = 5
    input = _gen_tensor(4, in_channels, 28, 28)
    weight = _gen_tensor(out_channels, in_channels, kernel_size, kernel_size)
    bias = _gen_tensor(out_channels)
    xt_input = torch_xla._XLAC.XLATensor(input)
    xt_weight = torch_xla._XLAC.XLATensor(weight)
    xt_bias = torch_xla._XLAC.XLATensor(bias)
    for stride in range(1, 4):
      for padding in range(0, 3):
        for with_bias in [True, False]:
          conv_bias = bias if with_bias else None
          expected = F.conv2d(
              input, weight, conv_bias, stride=stride, padding=padding)
          if with_bias:
            out = torch_xla._XLAC.conv2d(
                xt_input, xt_weight, xt_bias, stride=stride,
                padding=padding).to_tensor()
          else:
            out = torch_xla._XLAC.conv2d(
                xt_input, xt_weight, stride=stride,
                padding=padding).to_tensor()
          self.assertEqualRel(out.data, expected.data)

  def test_conv2d_non_square(self):
    in_channels = 3
    out_channels = 7
    kernel_size = 5
    input = _gen_tensor(4, in_channels, 28, 28)
    weight = _gen_tensor(out_channels, in_channels, kernel_size, kernel_size)
    bias = _gen_tensor(out_channels)
    xt_input = torch_xla._XLAC.XLATensor(input)
    xt_weight = torch_xla._XLAC.XLATensor(weight)
    xt_bias = torch_xla._XLAC.XLATensor(bias)
    for stride in range(1, 4):
      for padding in range(0, 3):
        for with_bias in [True, False]:
          conv_bias = bias if with_bias else None
          expected = F.conv2d(
              input,
              weight,
              conv_bias,
              stride=[stride, stride + 1],
              padding=[padding, padding + 1])
          if with_bias:
            out = torch_xla._XLAC.conv2d(
                xt_input,
                xt_weight,
                xt_bias,
                stride=[stride, stride + 1],
                padding=[padding, padding + 1]).to_tensor()
          else:
            out = torch_xla._XLAC.conv2d(
                xt_input,
                xt_weight,
                stride=[stride, stride + 1],
                padding=[padding, padding + 1]).to_tensor()
          self.assertEqualRel(out.data, expected.data)

  def test_addmm(self):
    in_channels = 32
    out_channels = 320
    labels = 50
    input = _gen_tensor(in_channels, out_channels)
    weight = _gen_tensor(out_channels, labels)
    bias = _gen_tensor(labels)
    xt_input = torch_xla._XLAC.XLATensor(input)
    xt_weight = torch_xla._XLAC.XLATensor(weight)
    xt_bias = torch_xla._XLAC.XLATensor(bias)
    out = torch.addmm(bias, input, weight)
    expected = torch_xla._XLAC.addmm(xt_bias, xt_input, xt_weight).to_tensor()
    self.assertEqualRel(out.data, expected.data)

  def test_max_pool2d(self):
    x = _gen_tensor(1, 64, 112, 112)
    xt_x = torch_xla._XLAC.XLATensor(x)
    for stride in [1, 2]:
      for padding in [0, 1]:
        expected = F.max_pool2d(x, 3, stride=stride, padding=padding)
        out = torch_xla._XLAC.max_pool2d(
            xt_x, 3, stride=stride, padding=padding).to_tensor()
        self.assertEqualRel(out.data, expected.data)

  def test_max_pool2d_non_square(self):
    x = _gen_tensor(1, 64, 112, 112)
    xt_x = torch_xla._XLAC.XLATensor(x)
    for stride in [1, 2]:
      for padding in [0, 1]:
        expected = F.max_pool2d(
            x, [3, 4],
            stride=[stride, stride + 1],
            padding=[padding, padding + 1])
        out = torch_xla._XLAC.max_pool2d(
            xt_x, [3, 4],
            stride=[stride, stride + 1],
            padding=[padding, padding + 1]).to_tensor()
        self.assertEqualRel(out.data, expected.data)

  def test_avg_pool2d(self):
    x = _gen_tensor(4, 1, 28, 28)
    xt_x = torch_xla._XLAC.XLATensor(x)
    for stride in [1, 2]:
      for padding in [0, 1]:
        for count_include_pad in [False, True]:
          expected = F.avg_pool2d(
              x,
              2,
              stride=stride,
              padding=padding,
              count_include_pad=count_include_pad)
          out = torch_xla._XLAC.avg_pool2d(
              xt_x,
              2,
              stride=stride,
              padding=padding,
              count_include_pad=count_include_pad).to_tensor()
          self.assertEqualRel(out.data, expected.data)

  def test_avg_pool2d_non_square(self):
    x = _gen_tensor(4, 1, 28, 28)
    xt_x = torch_xla._XLAC.XLATensor(x)
    for stride in [1, 2]:
      for padding in [0, 1]:
        for count_include_pad in [False, True]:
          expected = F.avg_pool2d(
              x, [4, 5],
              stride=[stride, stride + 1],
              padding=[padding, padding + 1],
              count_include_pad=count_include_pad)
          out = torch_xla._XLAC.avg_pool2d(
              xt_x, [4, 5],
              stride=[stride, stride + 1],
              padding=[padding, padding + 1],
              count_include_pad=count_include_pad).to_tensor()
          self.assertEqualRel(out.data, expected.data)

  def test_transpose(self):
    x = _gen_tensor(2, 3)
    xt_x = torch_xla._XLAC.XLATensor(x)
    expected = x.t()
    out = xt_x.t().to_tensor()
    self.assertEqualDbg(out.data, expected.data)

  def test_view(self):
    x = _gen_tensor(32, 20, 4, 4)
    xt_x = torch_xla._XLAC.XLATensor(x)
    expected = x.view(-1, 320)
    out = xt_x.view(-1, 320).to_tensor()
    self.assertEqualDbg(out.data, expected.data)

  def test_log_softmax(self):
    x = _gen_tensor(5, 3, 4, 2)
    xt_x = torch_xla._XLAC.XLATensor(x)
    for dim in range(0, x.dim()):
      expected = x.log_softmax(dim)
      out = xt_x.log_softmax(dim).to_tensor()
      self.assertEqualRel(out.data, expected.data)


class TestAtenXlaTensor(XlaTestCase):

  def test_get_xla_tensor(self):
    t = _gen_tensor(4, 2, device=xm.xla_device())
    x = torch_xla._XLAC._get_xla_tensor(t)
    self.assertEqual(t.data.cpu(), x.to_tensor())

  def test_negative_slice(self):
    t = _gen_tensor(32, 24, 32)
    x = t.to(xm.xla_device())
    t_slice = t[:, :, -1]
    x_slice = x[:, :, -1]
    self.assertEqual(t_slice.data, x_slice.data.cpu())

  def test_negative_cat(self):
    t = _gen_tensor(2, 5, 3)
    x = t.to(xm.xla_device())
    t_cat = torch.cat([t, t], -1)
    x_cat = torch.cat([x, x], -1)
    self.assertEqual(t_cat.data, x_cat.data.cpu())

  def test_cat_empty_tensor(self):
    t = _gen_tensor(2, 5, 3)
    empty_tensor = torch.Tensor()
    x = t.to(xm.xla_device())
    empty_tensor_xla = empty_tensor.to(xm.xla_device())
    t_cat = torch.cat([t, empty_tensor], 0)
    x_cat = torch.cat([x, empty_tensor_xla], 0)
    self.assertEqual(t_cat.data, x_cat.data.cpu())

  def test_masked_fill_with_tensor(self):
    input = _gen_tensor(2, 5, 4, 3)
    mask = torch.randint(0, 2, input.size(), dtype=torch.uint8)
    value = torch.tensor(42)
    xla_input = input.to(xm.xla_device())
    xla_mask = mask.to(xm.xla_device())
    xla_value = value.to(xm.xla_device())
    result = torch.masked_fill(input, mask, value)
    xla_result = torch.masked_fill(xla_input, xla_mask, xla_value)
    self.assertEqual(input.data, xla_input.data.cpu())
    self.assertEqual(result.data, xla_result.data.cpu())

  def test_add_mixed_device(self):
    input = _gen_tensor(3, 800, 1066)
    xla_input = input.to(xm.xla_device())
    output = input + 2
    xla_output = xla_input + 2
    self.assertEqual(output.data, xla_output.data.cpu())

  def test_mul_mixed_device(self):
    input = _gen_tensor(3, 800, 1066)
    xla_input = input.to(xm.xla_device())
    output = input * 2
    xla_output = xla_input * 2
    self.assertEqual(output.data, xla_output.data.cpu())

  def test_sub_mixed_device(self):
    input = _gen_tensor(3, 800, 1066)
    xla_input = input.to(xm.xla_device())
    output = input - 2
    xla_output = xla_input - 2
    self.assertEqual(output.data, xla_output.data.cpu())

  def test_div_mixed_device(self):
    input = _gen_tensor(3, 800, 1066)
    xla_input = input.to(xm.xla_device())
    output = input / 2
    xla_output = xla_input / 2
    self.assertEqual(output.data, xla_output.data.cpu())

  def test_rand(self):
    x = torch.rand(3, 5, device=xm.xla_device())
    self.assertEqual(x.device.type, 'xla')

  def test_randperm(self):
    x = torch.randperm(3, device=xm.xla_device())
    self.assertEqual(x.device.type, 'xla')

  def test_slice_copy(self):
    a = torch.rand(3, 3, 3)
    xla_device = xm.xla_device()
    xla_a = a.to(xla_device)
    shape = (4, 4, 4)
    b = a.new(*shape).zero_()
    xla_b = xla_a.new(*shape).zero_()
    b[:a.shape[0], :a.shape[1], :a.shape[2]].copy_(a)
    xla_b[:a.shape[0], :a.shape[1], :a.shape[2]].copy_(xla_a)
    self.assertEqual(b.data, xla_b.data.cpu())

  def test_slice_assign(self):
    a = torch.rand(3, 3, 3)
    xla_device = xm.xla_device()
    xla_a = a.to(xla_device)
    shape = (4, 4, 4)
    b = a.new(*shape).zero_()
    xla_b = xla_a.new(*shape).zero_()
    b[0, :, :] = 1
    xla_b[0, :, :] = 1
    self.assertEqual(b.data, xla_b.data.cpu())

  def test_slice_stepped_assign(self):
    a = torch.ones((10, 4))
    xla_device = xm.xla_device()
    xla_a = a.to(xla_device)
    a[:, 0::2] = 2
    xla_a[:, 0::2] = 2
    self.assertEqual(a.data, xla_a.data.cpu())

  def test_slice_stepped_other_assign(self):
    a = torch.ones((10, 4))
    xla_device = xm.xla_device()
    xla_a = a.to(xla_device)
    a[:, 1::4] = 2
    xla_a[:, 1::4] = 2
    self.assertEqual(a.data, xla_a.data.cpu())

  def test_ailing_slice(self):
    xla_device = xm.xla_device()
    a = torch.ones((1000, 324)).to(xla_device)
    xla_a = a.to(xla_device)
    w = a[:, 2::4]
    xla_w = a[:, 2::4]
    dw = torch.clamp(w, max=3.1)
    xla_dw = torch.clamp(xla_w, max=3.1)
    self.assertEqual(w.data, xla_w.data.cpu())

  def test_slice_rnd_stepped_assign(self):
    xla_device = xm.xla_device()
    size = 10
    for s in range(0, size - 1):
      for e in range(1, size - s):
        a = torch.ones((3, size))
        xla_a = a.to(xla_device)
        a[:, s::e] = 2
        xla_a[:, s::e] = 2
        self.assertEqual(a.data, xla_a.data.cpu())

  def test_clamp(self):
    a = torch.randn(3, 3)
    xla_a = a.to(xm.xla_device())
    b = torch.clamp(a, max=3.4)
    xla_b = torch.clamp(xla_a, max=3.4)
    self.assertEqual(b.data, xla_b.data.cpu())

  def test_max_broadcast(self):
    xla_device = xm.xla_device()
    a = torch.rand(3, 1, 2)
    b = torch.rand(4, 2)
    c = torch.max(a, b)
    xla_a = a.to(xla_device)
    xla_b = b.to(xla_device)
    xla_c = torch.max(xla_a, xla_b)
    self.assertEqual(c.data, xla_c.data.cpu())

  def test_index_put(self):
    xla_device = xm.xla_device()
    a = torch.tensor([1, 1, 1, 1]).to(xla_device).to(dtype=torch.float32)
    b = torch.rand(4) > 0.1
    a[b] = 10
    vset = b.sum().item()
    self.assertEqual(a.sum().item(), 10.0 * vset + (4.0 - vset))

  def test_pred_type(self):
    xla_device = xm.xla_device()
    a = torch.rand(4)
    b = torch.rand(4)
    xla_a = a.to(xla_device)
    xla_b = b.to(xla_device)
    c = (a >= 0.25)
    d = (b >= 0.5)
    xla_c = (xla_a >= 0.25)
    xla_d = (xla_b >= 0.5)
    e = torch.cat([a, b], dim=0)
    xla_e = torch.cat([xla_a, xla_b], dim=0)
    f = e.sum().item()
    xla_f = xla_e.sum().item()
    self.assertEqual(f, xla_f)

  def test_s_copy_dtype(self):
    xla_device = xm.xla_device()
    a = torch.rand(10).to(xla_device).to(dtype=torch.uint8)
    b = torch.tensor([0, 1, 2, 3]).to(xla_device)
    self.assertEqual(a[b].dtype, torch.uint8)


class MNISTComparator(nn.Module):

  def __init__(self):
    super(MNISTComparator, self).__init__()
    self.conv1 = nn.Conv2d(1, 10, kernel_size=5)
    self.conv2 = nn.Conv2d(10, 20, kernel_size=5)
    self.fc1 = nn.Linear(320, 50)
    self.fc2 = nn.Linear(50, 10)

  def forward(self, x):
    mc.save(None, x)
    x = F.relu(F.max_pool2d(self.conv1(x), 2))
    mc.save('layer1', x)
    x = F.relu(F.max_pool2d(self.conv2(x), 2))
    mc.save('layer2', x)
    x = x.view(-1, 320)
    x = F.relu(self.fc1(x))
    mc.save('relu', x)
    x = self.fc2(x)
    x = F.log_softmax(x, dim=1)
    mc.save('result', x)
    return x


class TestModelComparator(XlaTestCase):

  def test(self):
    xla_device = xm.xla_device()
    x = _gen_tensor(8, 1, 28, 28)

    torch.manual_seed(42)
    model = MNISTComparator()
    save_dir1 = xu.TmpFolder()
    mc.configure(save_dir1.name)
    model(x)

    save_dir2 = xu.TmpFolder()
    mc.configure(save_dir2.name)
    torch.manual_seed(42)
    xla_model = MNISTComparator().to(xla_device)
    xla_x = x.to(xla_device)
    xla_model(xla_x)

    report = mc.compare(save_dir1.name, save_dir2.name, rtol=1e-03, atol=1e-04)
    if report:
      print(report)
    self.assertEqual(len(report), 0)


class TestGeneric(XlaTestCase):

  def test_zeros_like_patch(self):
    a = torch.ones(3, 3)
    b = torch.zeros_like(a, dtype=torch.int8)
    self.assertEqual(b.dtype, torch.int8)
    self.assertEqual(b.sum().item(), 0)


if __name__ == '__main__':
  torch.set_default_tensor_type('torch.FloatTensor')
  torch.manual_seed(42)
  torch_xla._XLAC._xla_set_use_full_mat_mul_precision(
      use_full_mat_mul_precision=True)
  run_tests()<|MERGE_RESOLUTION|>--- conflicted
+++ resolved
@@ -851,298 +851,6 @@
     self.assertEqualRel(x, xla_x.to_tensor(), rel_err=1e-3, abs_err=5)
 
 
-<<<<<<< HEAD
-class TestGradients(XlaTestCase):
-
-  def checkGrad(self,
-                model,
-                inputs,
-                grad_outputs='random',
-                xla=True,
-                rel_err=1e-2,
-                abs_err=1e-5):
-    # Trace and symbolically differentiate
-    traced_model = torch.jit.trace(model, *inputs)
-    fwd = traced_model._get_method('forward')
-    xm.forward_passes(fwd.graph)
-
-    inputs_params = inputs + list(model.parameters())
-    inputs_params_buffers = inputs + list(fwd.initial_ivalues())
-
-    gradient = torch._C._jit_differentiate(fwd.graph)
-    xm.forward_passes(gradient.f)
-    xm.backward_passes(gradient.df)
-
-    ##############################################################
-    # Run forward and backwarg graphs via jit interpreter
-    exec_f = torch._C.GraphExecutor(gradient.f, False)
-    exec_df = torch._C.GraphExecutor(gradient.df, False)
-
-    # forward function
-    raw_outputs = exec_f(*inputs_params_buffers)
-    raw_outputs = xu.as_list(raw_outputs)
-    intermediate_outputs = [
-        raw_output for raw_output in raw_outputs[gradient.f_real_outputs:]
-        if isinstance(raw_output, torch.Tensor)
-    ]
-    outputs = raw_outputs[:gradient.f_real_outputs]
-
-    if grad_outputs == 'random':
-      grad_outputs = _random_like(outputs) + _zeros_like(intermediate_outputs)
-
-    raw_grad_outputs = []
-    raw_grad_outputs += grad_outputs
-    raw_grad_outputs += [
-        inputs_params_buffers[i] for i in gradient.df_input_captured_inputs
-    ]
-    raw_grad_outputs += [
-        raw_outputs[i] for i in gradient.df_input_captured_outputs
-    ]
-
-    grad_inputs = exec_df(*raw_grad_outputs)
-    grad_inputs = xu.as_list(grad_inputs)
-
-    ##############################################################
-    # backward with XLA
-    if xla:
-      xla_model = torch_xla._XLAC.XlaModule(traced_model)
-      inputs_xla = [torch_xla._XLAC.XLATensor(input) for input in inputs]
-      xla_model((tuple(inputs_xla)))
-      grads_output_xla = [
-          torch_xla._XLAC.XLATensor(grad_output)
-          for grad_output in grad_outputs[:gradient.f_real_outputs]
-      ]
-      xla_model.backward((tuple(grads_output_xla)))
-      grad_inputs_xla = [input_xla.grad.to_tensor() for input_xla in inputs_xla]
-      grad_inputs_xla.extend(
-          [p.grad.to_tensor() for p in xla_model.parameters()[0]])
-    ##############################################################
-    # forward + backward with regular autograd / torch
-    outputs_gt = model(*inputs)
-    outputs_gt = xu.as_list(outputs_gt)
-    grad_inputs_gt = torch.autograd.grad(
-        outputs_gt, inputs_params, grad_outputs, only_inputs=True)
-    for out_jit, out_autograd in zip(outputs, outputs_gt):
-      self.assertEqualRel(
-          out_jit, out_autograd, rel_err=rel_err, abs_err=abs_err)
-
-    for grad_input_jit, grad_input_autograd in zip(grad_inputs, grad_inputs_gt):
-      self.assertEqualRel(
-          grad_input_jit, grad_input_autograd, rel_err=rel_err, abs_err=abs_err)
-
-    # TODO: test buffers as well (running_mean, etc.)
-    if xla:
-      for i, (grad_input_jit,
-              grad_input_xla) in enumerate(zip(grad_inputs, grad_inputs_xla)):
-        self.assertEqualRel(grad_input_jit, grad_input_xla, rel_err, abs_err)
-
-  def test_avgpool(self):
-
-    class AvgPoolGrad(nn.Module):
-
-      def __init__(self, stride, padding, count_include_pad):
-        super(AvgPoolGrad, self).__init__()
-        self.stride = stride
-        self.padding = padding
-        self.count_include_pad = count_include_pad
-
-      def forward(self, x):
-        return F.avg_pool2d(x, 2, self.stride, self.padding, False,
-                            self.count_include_pad)
-
-    for stride in [1, 2]:
-      for padding in [0, 1]:
-        for count_include_pad in [False, True]:
-          model = AvgPoolGrad(stride, padding, count_include_pad)
-          inputs = [_gen_tensor(4, 1, 28, 28, requires_grad=True)]
-          self.checkGrad(model, inputs, xla=True)
-
-  def test_adaptive_avgpool(self):
-
-    class AdaptiveAvgPoolGrad(nn.Module):
-
-      def __init__(self, output_size):
-        super(AdaptiveAvgPoolGrad, self).__init__()
-        self.output_size = output_size
-
-      def forward(self, x):
-        return F.adaptive_avg_pool2d(x, self.output_size)
-
-    model = AdaptiveAvgPoolGrad((2, 3))
-    for scale in [1, 2]:
-      inputs = [_gen_tensor(10, 3, 2 * scale, 3 * scale, requires_grad=True)]
-      self.checkGrad(model, inputs, xla=True)
-
-  def test_threshold(self):
-
-    class ThresholdPoolGrad(nn.Module):
-
-      def __init__(self):
-        super(ThresholdPoolGrad, self).__init__()
-        self.threshold = nn.Threshold(0.4, 20)
-
-      def forward(self, x):
-        return self.threshold(x)
-
-    model = ThresholdPoolGrad()
-    inputs = [_gen_tensor(4, 2, requires_grad=True)]
-    self.checkGrad(model, inputs, xla=True)
-
-  def test_maxpool(self):
-
-    class MaxPoolGrad(nn.Module):
-
-      def forward(self, x):
-        return F.max_pool2d(x, 2)
-
-    model = MaxPoolGrad()
-    inputs = [_gen_tensor(4, 1, 28, 28, requires_grad=True)]
-    self.checkGrad(model, inputs, xla=True)
-
-  def test_tanh(self):
-
-    class TanhGrad(nn.Module):
-
-      def forward(self, x):
-        return torch.tanh(x)
-
-    model = TanhGrad()
-    inputs = [_gen_tensor(4, 2, requires_grad=True)]
-    self.checkGrad(model, inputs, xla=True)
-
-  def test_sigmoid(self):
-
-    class SigmoidGrad(nn.Module):
-
-      def forward(self, x):
-        return torch.sigmoid(x)
-
-    model = SigmoidGrad()
-    inputs = [_gen_tensor(4, 2, requires_grad=True)]
-    self.checkGrad(model, inputs, xla=True, rel_err=1e-2, abs_err=1e-2)
-
-  @unittest.skip(
-      'differentiation of prim::ListUnpack is not supported, or it is missing '
-      'necessary type information')
-  def test_chunk(self):
-
-    class ChunkGrad(nn.Module):
-
-      def forward(self, x):
-        return x.chunk(2, 1)
-
-    model = ChunkGrad()
-    inputs = [_gen_tensor(4, 4, requires_grad=True)]
-    self.checkGrad(model, inputs, xla=True)
-
-  @unittest.skip('bool value of Tensor with more than one value is ambiguous')
-  def test_lstm_cell(self):
-
-    class LSTMCellGrad(nn.Module):
-
-      def __init__(self):
-        super(LSTMCellGrad, self).__init__()
-        self.i2h = nn.Linear(3, 8)
-        self.h2h = nn.Linear(2, 8)
-
-      def forward(self, x, hx, cx):
-        gates = self.i2h(x) + self.h2h(hx)
-
-        ingate, forgetgate, cellgate, outgate = gates.chunk(4, 1)
-        ingate = torch.sigmoid(ingate)
-        forgetgate = torch.sigmoid(forgetgate)
-        cellgate = torch.tanh(cellgate)
-        outgate = torch.sigmoid(outgate)
-
-        cy = (forgetgate * cx) + (ingate * cellgate)
-        hy = outgate * torch.tanh(cy)
-        return hy, cy
-
-    model = LSTMCellGrad()
-    inputs = [
-        _gen_tensor(4, 3, requires_grad=True),
-        _gen_tensor(4, 2, requires_grad=True),
-        _gen_tensor(4, 2, requires_grad=True)
-    ]
-    self.checkGrad(model, inputs, xla=True)
-
-  def test_conv2d(self):
-    if FLAGS.long_test:
-      config = [
-          [1, 7, 15, 32],  # ichans
-          [1, 4, 21, 32],  # ochans
-          [1, 2, 3, 5],  # size
-          [1, 2],  # stride
-          [0, 1],  # padding
-          [True, False],  # bias
-      ]
-    else:
-      config = [
-          [1, 5],  # ichans
-          [1, 4],  # ochans
-          [1, 3],  # size
-          [1],  # stride
-          [0],  # padding
-          [False],  # bias
-      ]
-    for ichans, ochans, size, stride, padding, bias in (
-        itertools.product(*config)):
-      # TODO: dilation, groups, transpose
-      model = nn.Conv2d(ichans, ochans, size, stride, padding, bias=bias)
-      inputs = [_gen_tensor(4, ichans, 28, 28, requires_grad=True)]
-      self.checkGrad(model, inputs, xla=True, abs_err=1e-3)
-
-  def test_batchnorm2d(self):
-    for chans in [1, 15, 32]:
-      for eps in [1e-5, 1e-3, 1e-2]:
-        # TODO: momentum, training, affine
-        model = nn.BatchNorm2d(chans, eps=eps)
-        inputs = [_gen_tensor(4, chans, 28, 28, requires_grad=True)]
-        self.checkGrad(model, inputs, xla=True)
-
-  def test_logsoftmax(self):
-    for dim in [0, 1]:  # todo test 3d as well
-      for batch in [1, 3, 4]:
-
-        class LSMGrad(nn.Module):
-
-          def forward(self, x):
-            return F.log_softmax(x, dim)
-
-        model = LSMGrad()
-        inputs = [_gen_tensor(batch, 9, requires_grad=True)]
-        self.checkGrad(model, inputs, xla=True)
-
-  def test_nll_loss(self):
-    input = _gen_tensor(3, 5, requires_grad=True)
-    target = torch.empty(3, dtype=torch.long).random_(5)
-    model = XlaNllLoss()
-    traced_model = torch.jit.trace(model, (input, target))
-    xla_model = torch_xla._XLAC.XlaModule(traced_model)
-    xla_inputs = [
-        torch_xla._XLAC.XLATensor(input),
-        torch_xla._XLAC.XLATensor(target)
-    ]
-    output_xla = xla_model((tuple(xla_inputs)))
-    xla_model.backward(*output_xla)
-    output = model(input, target)
-    output.backward()
-    self.assertEqual(input.grad.data, xla_inputs[0].grad.data.to_tensor())
-
-  def test_mnist(self):
-    model = XlaMNIST()
-    inputs = [_gen_tensor(4, 1, 28, 28, requires_grad=True)]
-    self.checkGrad(model, inputs, xla=True)
-
-  @unittest.skip('Disable until we figure out the precision issue')
-  def test_resnet(self):
-    model = torchvision.models.resnet18()
-    inputs = [_gen_tensor(4, 3, 224, 224, requires_grad=True)]
-    self.checkGrad(model, inputs, xla=False)
-
-
-=======
->>>>>>> 1f4006bb
 class TestOptimizer(XlaTestCase):
 
   def test_inplace_add_mul(self):
